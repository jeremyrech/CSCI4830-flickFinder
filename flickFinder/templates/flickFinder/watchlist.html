--- conflicted
+++ resolved
@@ -173,126 +173,10 @@
 {% endblock %}
 
 {% block extra_js %}
-<<<<<<< HEAD
     <!-- expose the unwatchlist URL to JS -->
     <script>
         window.flickFinderUrls = window.flickFinderUrls || {};
         window.flickFinderUrls.unwatchlist = "{% url 'unwatchlist' %}";
     </script>
     <script src="{% static 'flickFinder/js/watchlist.js' %}"></script>
-=======
-<script>
-    $(document).ready(function () {
-        // Handle remove from watchlist
-        $('.remove-btn').click(function () {
-            const $card = $(this).closest('.watchlist-item');
-            const movieId = $(this).data('movie-id');
-
-            // Animate the card removal
-            $card.css('transition', 'all 0.3s ease');
-            $card.css('opacity', '0');
-            $card.css('transform', 'scale(0.8)');
-
-            // Send the AJAX request to remove from watchlist
-            $.ajax({
-                url: '{% url "unwatchlist" %}',
-                type: 'POST',
-                data: {
-                    'movie_id': movieId,
-                    'csrfmiddlewaretoken': '{{ csrf_token }}'
-                },
-                success: function (response) {
-                    // Complete removal after animation
-                    if (response.status === 'success' || response.status === 'not_found') { // Treat not_found as success for UI removal
-                        setTimeout(function () {
-                            $card.remove();
-                            if ($('.watchlist-item').length === 0 && $('#noResults:visible').length === 0) { // Check visible items excluding noResults div
-                                // Reload to show the main empty watchlist message if needed
-                                // Or display a dynamic empty message here
-                                $('#watchlistGrid').html('<div class="col-12"><div class="empty-watchlist"><h3>Watchlist is now empty</h3></div></div>');
-                                $('.filter-section').hide(); // Hide filters if empty
-                            }
-                            // Update stats display dynamically if needed
-                        }, 300);
-                    } else {
-                        // Handle potential errors returned by the view
-                        $card.css('opacity', '1').css('transform', 'none'); // Restore card
-                        alert(response.message || 'Failed to remove item. Please try again.');
-                    }
-                },
-                error: function () {
-                    // Restore the card on error
-                    $card.css('opacity', '1').css('transform', 'none');
-                    alert('An error occurred. Please try again.');
-                }
-            });
-        });
-
-        // Search functionality
-        $('#searchWatchlist').on('keyup', function () {
-            const searchTerm = $(this).val().toLowerCase();
-            let matchFound = false;
-
-            $('.watchlist-item').each(function () {
-                const title = $(this).data('title');
-
-                if (title.includes(searchTerm)) {
-                    $(this).show();
-                    matchFound = true;
-                } else {
-                    $(this).hide();
-                }
-            });
-
-            // Show/hide no results message
-            $('#noResults').toggle(!matchFound);
-        });
-
-        // Sort functionality
-        $('#sortWatchlist').on('change', function () {
-            const sortValue = $(this).val();
-            const $grid = $('#watchlistGrid');
-            const $items = $('.watchlist-item');
-
-            // Sort the items
-            $items.sort(function (a, b) {
-                switch (sortValue) {
-                    case 'date-desc':
-                        return $(b).data('date') - $(a).data('date');
-                    case 'date-asc':
-                        return $(a).data('date') - $(b).data('date');
-                    case 'title-asc':
-                        return $(a).data('title').localeCompare($(b).data('title'));
-                    case 'title-desc':
-                        return $(b).data('title').localeCompare($(a).data('title'));
-                    case 'rating-desc':
-                        return $(b).data('rating') - $(a).data('rating');
-                    case 'rating-asc':
-                        return $(a).data('rating') - $(b).data('rating');
-                    default:
-                        return 0;
-                }
-            });
-
-            // Reattach sorted items to grid
-            $items.detach().appendTo($grid);
-
-            // Apply animations
-            $items.each(function (i) {
-                const $item = $(this);
-                $item.css('opacity', '0');
-
-                setTimeout(function () {
-                    $item.css('transition', 'opacity 0.3s ease');
-                    $item.css('opacity', '1');
-                }, i * 50); // Staggered animation
-            });
-        });
-
-
-
-        
-    });
-</script>
->>>>>>> 8ac19cea
 {% endblock %}